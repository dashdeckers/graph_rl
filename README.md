--- conflicted
+++ resolved
@@ -77,12 +77,8 @@
 ```
 ```bash
 # GUI commands
-<<<<<<< HEAD
-=======
+    --gui
     --load-model "./data" "decent-ddpg-${ENV}" \
->>>>>>> 7659d040
-    --gui
-    --load-model "./data" "decent-ddpg-pointenv" \
 ```
 
 
